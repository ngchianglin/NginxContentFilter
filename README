nginx_substitutions_filter
    *Note: this module is not distributed with the Nginx source.
    Installation instructions can be found below.*

<<<<<<< HEAD
version

nginx_substitutions_filter is a filter module which can do both regular 
expression and fixed string substitutions on response bodies. This module is 
quite different from the Nginx's Substitution Module. It scans the output 
chains buffer and matches string line by line, just like Apache's 
mod_substitute. 
=======
  Description
    nginx_substitutions_filter is a filter module which can do both regular
    expression and fixed string substitutions on response bodies. This
    module is quite different from the Nginx's native Substitution Module.
    It scans the output chains buffer and matches string line by line, just
    like Apache's mod_substitute
    (<http://httpd.apache.org/docs/trunk/mod/mod_substitute.html>).
>>>>>>> 318108b1

  Example
    location / {

        subs_filter_types text/html text/css text/xml;
        subs_filter st(\d*).example.com $1.example.com ir;
        subs_filter a.example.com s.example.com;

    }

  Directives
    *   subs_filter_types

    *   subs_filter

   subs_filter_types
    syntax: *subs_filter_types mime-type [mime-types] *

    default: *subs_filter_types text/html*

    context: *http, server, location*

    *subs_filter_types* is used to specify which content types should be
    checked for *subs_filter*. The default is only *text/html*.

   subs_filter
    syntax: *subs_filter source_str destination_str [gior] *

    default: *none*

    context: *http, server, location*

    *subs_filter* allows replacing source string(regular expression or
    fixed) in the nginx response with destination string. Substitution text
    may contain variables. More than one substitution rules per location is
    supported. The meaning of the third flags are:

    *   *g*(default): Replace all the match strings.

    *   *i*: Perform a case-insensitive match.

    *   *o*: Just replace the first one.

    *   *r*: The pattern is treated as a regular expression, default is
        fixed string.

   Installation
    To install, get the source with subversion:

    svn checkout http://substitutions4nginx.googlecode.com/svn/trunk/
    substitutions4nginx-read-only

    I have do some refactor and optimizing in the dev branch, you should
    have a try:

    svn checkout http://substitutions4nginx.googlecode.com/svn/branches/dev/
    substitutions4nginx-dev

    and then compile nginx with the following option:

    ./configure --add-module=/path/to/module

  CHANGES
    Changes with nginx_substitutions_filter 0.4 2009-12-23

    *) fix many bugs

    Changes with nginx_substitutions_filter 0.3 2009-02-04

    *) Initial public release

  Reporting a bug
    Questions/patches may be directed to Weibin Yao, yaoweibin@gmail.com.
<|MERGE_RESOLUTION|>--- conflicted
+++ resolved
@@ -2,15 +2,6 @@
     *Note: this module is not distributed with the Nginx source.
     Installation instructions can be found below.*
 
-<<<<<<< HEAD
-version
-
-nginx_substitutions_filter is a filter module which can do both regular 
-expression and fixed string substitutions on response bodies. This module is 
-quite different from the Nginx's Substitution Module. It scans the output 
-chains buffer and matches string line by line, just like Apache's 
-mod_substitute. 
-=======
   Description
     nginx_substitutions_filter is a filter module which can do both regular
     expression and fixed string substitutions on response bodies. This
@@ -18,7 +9,6 @@
     It scans the output chains buffer and matches string line by line, just
     like Apache's mod_substitute
     (<http://httpd.apache.org/docs/trunk/mod/mod_substitute.html>).
->>>>>>> 318108b1
 
   Example
     location / {
@@ -71,24 +61,42 @@
     svn checkout http://substitutions4nginx.googlecode.com/svn/trunk/
     substitutions4nginx-read-only
 
-    I have do some refactor and optimizing in the dev branch, you should
-    have a try:
-
-    svn checkout http://substitutions4nginx.googlecode.com/svn/branches/dev/
-    substitutions4nginx-dev
-
     and then compile nginx with the following option:
 
     ./configure --add-module=/path/to/module
 
   CHANGES
+    Changes with nginx_substitutions_filter 0.5.2 2010-08-11
+
+    *   do many optimizing for this module
+
+    *   fix a bug of buffer overlap
+
+    *   fix a segment fault bug when output chain return NGX_AGAIN.
+
+    *   fix a bug about last buffer with no linefeed. This may cause segment
+        fault. Thanks for Josef Fröhle
+
+    Changes with nginx_substitutions_filter 0.5 2010-04-15
+
+    *   refactor the source structure, create branches of dev
+
+    *   fix a bug of small chunk of buffers causing lose content
+
+    *   fix the bug of last_buf and the nginx's compatibility above 0.8.25
+
+    *   fix a bug with unwanted capture config error in fix string
+        substitution
+
+    *   add feature of regex captures
+
     Changes with nginx_substitutions_filter 0.4 2009-12-23
 
-    *) fix many bugs
+    *   fix many bugs
 
     Changes with nginx_substitutions_filter 0.3 2009-02-04
 
-    *) Initial public release
+    *   Initial public release
 
   Reporting a bug
     Questions/patches may be directed to Weibin Yao, yaoweibin@gmail.com.
