
/*
 * Author: Weibin Yao(yaoweibin@gmail.com)
 * Licence:This module could be distributed under the same terms as Nginx itself.
 */


#include <ngx_config.h>
#include <ngx_core.h>
#include <ngx_http.h>
#include <nginx.h>


#if (NGX_DEBUG)
#define SUBS_DEBUG 1
#else
#define SUBS_DEBUG 0
#endif


#ifndef NGX_HTTP_MAX_CAPTURES
#define NGX_HTTP_MAX_CAPTURES 9
#endif


#define ngx_buffer_init(b) b->pos = b->last = b->start;


typedef struct {
    ngx_flag_t     once;
    ngx_flag_t     regex;
    ngx_flag_t     insensitive;

    /* If it has captured variables? */
    ngx_flag_t     dup_capture;

    ngx_str_t      match;
#if (NGX_PCRE)
    ngx_regex_t   *match_regex;
    int           *captures;
    ngx_int_t      ncaptures;
#endif

    ngx_str_t      sub;
    ngx_array_t   *sub_lengths;
    ngx_array_t   *sub_values;

    unsigned       matched; 
} sub_pair_t;


typedef struct {
    ngx_hash_t     types;
    ngx_array_t   *sub_pairs;   /* array of sub_pair_t     */
    ngx_array_t   *types_keys;  /* array of ngx_hash_key_t */
    ngx_bufs_t     bufs;
} ngx_http_subs_loc_conf_t;


typedef struct {
    ngx_array_t   *sub_pairs;  /* array of sub_pair_t */

    ngx_chain_t   *in;

    /* the line input buffer before substitution */
    ngx_buf_t     *line_in;
    /* the line destination buffer after substitution */
    ngx_buf_t     *line_dst;

    /* the last output buffer */
    ngx_buf_t     *out_buf;
    /* point to the last output chain's next chain */
    ngx_chain_t   **last_out;
    ngx_chain_t   *out;

    ngx_chain_t   *busy;

    /* the freed chain buffers. */
    ngx_chain_t   *free;

    ngx_int_t      bufs;

    unsigned       last;

} ngx_http_subs_ctx_t;


static ngx_int_t ngx_http_subs_header_filter(ngx_http_request_t *r);
static ngx_int_t ngx_http_subs_init_context(ngx_http_request_t *r);

static ngx_int_t ngx_http_subs_body_filter(ngx_http_request_t *r,
    ngx_chain_t *in);
static ngx_int_t ngx_http_subs_body_filter_init_context(ngx_http_request_t *r,
    ngx_chain_t *in);
static ngx_int_t ngx_http_subs_body_filter_process_buffer(ngx_http_request_t *r,
    ngx_buf_t *b);
static ngx_int_t  ngx_http_subs_match(ngx_http_request_t *r,
    ngx_http_subs_ctx_t *ctx);
static ngx_int_t ngx_http_subs_match_regex_substituion(ngx_http_request_t *r,
    sub_pair_t *pair, ngx_buf_t *b, ngx_buf_t *dst); 
static ngx_int_t ngx_http_subs_match_fix_substituion(ngx_http_request_t *r,
    sub_pair_t *pair, ngx_buf_t *b, ngx_buf_t *dst);
ngx_buf_t * buffer_append_string(ngx_buf_t *b, u_char *s, size_t len,
    ngx_pool_t *pool);
static ngx_int_t  ngx_http_subs_out_chain_append(ngx_http_request_t *r,
    ngx_http_subs_ctx_t *ctx, ngx_buf_t *b);
static ngx_int_t  ngx_http_subs_get_chain_buf(ngx_http_request_t *r,
    ngx_http_subs_ctx_t *ctx);
static void ngx_http_subs_body_filter_clean_context(ngx_http_request_t *r,
    ngx_http_subs_ctx_t *ctx);
static ngx_int_t ngx_http_subs_output(ngx_http_request_t *r,
    ngx_http_subs_ctx_t *ctx, ngx_chain_t *in);

static char * ngx_http_subs_filter(ngx_conf_t *cf, ngx_command_t *cmd,
    void *conf);
static ngx_int_t ngx_http_subs_filter_regex_compile(sub_pair_t *pair, 
    ngx_http_script_compile_t *sc, ngx_conf_t *cf);


static void *ngx_http_subs_create_conf(ngx_conf_t *cf);
static char *ngx_http_subs_merge_conf(ngx_conf_t *cf, void *parent,
    void *child);

static ngx_int_t ngx_http_subs_filter_init(ngx_conf_t *cf);

static ngx_int_t ngx_http_subs_regex_capture_count(ngx_regex_t *re);


static ngx_command_t  ngx_http_subs_filter_commands[] = {

    { ngx_string("subs_filter"),
      NGX_HTTP_MAIN_CONF|NGX_HTTP_SRV_CONF|NGX_HTTP_LOC_CONF|NGX_CONF_2MORE,
      ngx_http_subs_filter,
      NGX_HTTP_LOC_CONF_OFFSET,
      0,
      NULL },

    { ngx_string("subs_filter_types"),
      NGX_HTTP_MAIN_CONF|NGX_HTTP_SRV_CONF|NGX_HTTP_LOC_CONF|NGX_CONF_1MORE,
      ngx_http_types_slot,
      NGX_HTTP_LOC_CONF_OFFSET,
      offsetof(ngx_http_subs_loc_conf_t, types_keys),
      &ngx_http_html_default_types[0] },

    { ngx_string("subs_buffers"),
      NGX_HTTP_MAIN_CONF|NGX_HTTP_SRV_CONF|NGX_HTTP_LOC_CONF|NGX_CONF_TAKE2,
      ngx_conf_set_bufs_slot,
      NGX_HTTP_LOC_CONF_OFFSET,
      offsetof(ngx_http_subs_loc_conf_t, bufs),
      NULL },

    ngx_null_command
};


static ngx_http_module_t  ngx_http_subs_filter_module_ctx = {
    NULL,                                  /* preconfiguration */
    ngx_http_subs_filter_init,             /* postconfiguration */

    NULL,                                  /* create main configuration */
    NULL,                                  /* init main configuration */

    NULL,                                  /* create server configuration */
    NULL,                                  /* merge server configuration */

    ngx_http_subs_create_conf,             /* create location configuration */
    ngx_http_subs_merge_conf               /* merge location configuration */
};


ngx_module_t  ngx_http_subs_filter_module = {
    NGX_MODULE_V1,
    &ngx_http_subs_filter_module_ctx,      /* module context */
    ngx_http_subs_filter_commands,         /* module directives */
    NGX_HTTP_MODULE,                       /* module type */
    NULL,                                  /* init master */
    NULL,                                  /* init module */
    NULL,                                  /* init process */
    NULL,                                  /* init thread */
    NULL,                                  /* exit thread */
    NULL,                                  /* exit process */
    NULL,                                  /* exit master */
    NGX_MODULE_V1_PADDING
};


static ngx_http_output_header_filter_pt  ngx_http_next_header_filter;
static ngx_http_output_body_filter_pt    ngx_http_next_body_filter;

extern volatile ngx_cycle_t  *ngx_cycle;


static ngx_int_t 
ngx_http_subs_header_filter(ngx_http_request_t *r)
{
    ngx_http_subs_loc_conf_t  *slcf;

    slcf = ngx_http_get_module_loc_conf(r, ngx_http_subs_filter_module);

    /*Don't substitute the compressed content*/
    if (slcf->sub_pairs->nelts == 0
        || r->header_only
        || r->headers_out.content_type.len == 0
        || r->headers_out.content_length_n == 0 
        || r->headers_out.status != NGX_HTTP_OK
        || (r->headers_out.content_encoding  
            && r->headers_out.content_encoding->value.len))
    {
        ngx_log_error(NGX_LOG_WARN, r->connection->log, 0,
                       "http subs filter header ignored, this may be a special "
                       "or compressed response");

        return ngx_http_next_header_filter(r);
    }

    if (ngx_http_test_content_type(r, &slcf->types) == NULL) {
        return ngx_http_next_header_filter(r);
    }

    ngx_log_debug1(NGX_LOG_DEBUG_HTTP, r->connection->log, 0,
                   "http subs filter header \"%V\"", &r->uri);

    if (ngx_http_subs_init_context(r) == NGX_ERROR) {
        return NGX_ERROR;
    }

    r->filter_need_in_memory = 1;

    if (r == r->main) {
        ngx_http_clear_content_length(r);
        ngx_http_clear_last_modified(r);
    }

    return ngx_http_next_header_filter(r);
}


static ngx_int_t
ngx_http_subs_init_context(ngx_http_request_t *r)
{
    ngx_uint_t                 i;
    sub_pair_t                *src_pair, *dst_pair;
    ngx_http_subs_ctx_t       *ctx;
    ngx_http_subs_loc_conf_t  *slcf;

    slcf = ngx_http_get_module_loc_conf(r, ngx_http_subs_filter_module);

    /* Everything in ctx is NULL or 0. */
    ctx = ngx_pcalloc(r->pool, sizeof(ngx_http_subs_ctx_t));
    if (ctx == NULL) {
        return NGX_ERROR;
    }

    ngx_http_set_ctx(r, ctx, ngx_http_subs_filter_module);

    ctx->sub_pairs = ngx_array_create(r->pool, slcf->sub_pairs->nelts,
                                      sizeof(sub_pair_t));
    if (slcf->sub_pairs == NULL) {
        return NGX_ERROR;
    }

    /* Deep copy sub_pairs from slcf to ctx */
    src_pair = (sub_pair_t *) slcf->sub_pairs->elts;

    for (i = 0; i < slcf->sub_pairs->nelts; i++) {

        dst_pair = ngx_array_push(ctx->sub_pairs);
        if (dst_pair == NULL) {
            return NGX_ERROR;
        }

        ngx_memcpy(dst_pair, src_pair + i, sizeof(sub_pair_t));
    }

    if (ctx->line_in == NULL) {
        ctx->line_in = ngx_create_temp_buf(r->pool, 8 * ngx_pagesize);
        if (ctx->line_in == NULL) {
            return NGX_ERROR;
        }
    }

    if (ctx->line_dst == NULL) {
        ctx->line_dst = ngx_create_temp_buf(r->pool, 8 * ngx_pagesize);
        if (ctx->line_dst == NULL) {
            return NGX_ERROR;
        }
    }

    return NGX_OK;
}


static ngx_int_t 
ngx_http_subs_body_filter(ngx_http_request_t *r, ngx_chain_t *in)
{
    ngx_int_t		           rc; 
    ngx_log_t                 *log;
    ngx_chain_t               *cl, *ll;
    ngx_http_subs_ctx_t       *ctx;
    ngx_http_subs_loc_conf_t  *slcf;

    ll = NULL;
    log = r->connection->log;

    slcf = ngx_http_get_module_loc_conf(r, ngx_http_subs_filter_module);
    if (slcf == NULL) {
        return ngx_http_next_body_filter(r, in);
    }

    ctx = ngx_http_get_module_ctx(r, ngx_http_subs_filter_module);
    if (ctx == NULL) {
        return ngx_http_next_body_filter(r, in);
    }

    ngx_log_debug1(NGX_LOG_DEBUG_HTTP, log, 0, 
                   "http subs filter \"%V\"", &r->uri);

    if (in == NULL && ctx->busy == NULL) {
        return ngx_http_next_body_filter(r, in);
    }

    if (ngx_http_subs_body_filter_init_context(r, in) != NGX_OK){
        goto failed;
    }

    for (cl = ctx->in; cl; cl = cl->next) {

        if (cl->buf->last_buf || cl->buf->last_in_chain){
            ctx->last = 1;
        }

        /* TODO: check the flush tag */
        rc = ngx_http_subs_body_filter_process_buffer(r, cl->buf);

        if (rc == NGX_DECLINED) {
            continue;
        }
        else if (rc == NGX_ERROR) {
            goto failed;
        }

        if (cl->next != NULL) {
            continue;
        }

        if (ctx->last) {

            /* copy line_in to ctx->out. */
            if (ngx_buf_size(ctx->line_in) > 0) {

                ngx_log_debug0(NGX_LOG_DEBUG_HTTP, log, 0,
                        "[subs_filter] Lost last linefeed, output anyway.");

                if (ngx_http_subs_out_chain_append(r, ctx, ctx->line_in)
                    != NGX_OK) {
                    goto failed;
                }
            }

            if (ctx->out_buf == NULL) {
                if (ngx_http_subs_get_chain_buf(r, ctx) != NGX_OK) {
                    goto failed;
                }
            }

            ctx->out_buf->sync = 1;
            ctx->out_buf->last_buf = (r == r->main) ? 1 : 0;
            ctx->out_buf->last_in_chain = cl->buf->last_in_chain;

            break;
        }
    }

    /* It doesn't output anything, return */
    if ((ctx->last_out == &ctx->out) && (ctx->busy == NULL)) {
        return NGX_OK;
    }

    ngx_http_subs_body_filter_clean_context(r, ctx);

    return ngx_http_subs_output(r, ctx, in);

failed:

    ngx_http_subs_body_filter_clean_context(r, ctx);

    ngx_log_error(NGX_LOG_ERR, log, 0, 
                  "[subs_filter] ngx_http_subs_body_filter error.");

    return NGX_ERROR;
}


static ngx_int_t 
ngx_http_subs_body_filter_init_context(ngx_http_request_t *r, ngx_chain_t *in) 
{
    ngx_log_t                 *log;
    ngx_http_subs_ctx_t       *ctx;

    log = r->connection->log;

    ctx = ngx_http_get_module_ctx(r, ngx_http_subs_filter_module);

    if (in) {
        if (ngx_chain_add_copy(r->pool, &ctx->in, in) != NGX_OK) {
            return NGX_ERROR;
        }
    }

<<<<<<< HEAD
    pool_size = 0;
    for (cl = ctx->in; cl; cl = cl->next) {
        if (cl->buf) {
            pool_size += ngx_buf_size(cl->buf);
            ngx_log_debug4(NGX_LOG_DEBUG_HTTP, log, 0,
                    "subs in buffer: %p, size:%uz, "
                    "sync:%d, last_buf:%d", 
                    cl->buf, ngx_buf_size(cl->buf),
                    cl->buf->sync, cl->buf->last_buf);
        }
    }


    pool_size = ngx_align(pool_size, ngx_pagesize) + ngx_pagesize;

    /*
     * tpool only exists in body filter. It's used
     * for the chain of 'ctx->line_in's temporary memory
     * allocation
     * */
    ctx->tpool = ngx_create_pool(pool_size, log);
    if (ctx->tpool == NULL) {
        return NGX_ERROR;
    }

    ctx->line_src = ngx_create_temp_buf(ctx->tpool, 1024);
    if (ctx->line_src == NULL) {
        return NGX_ERROR;
    }

    ctx->line_dst = ngx_create_temp_buf(ctx->tpool, 1024);
    if (ctx->line_dst == NULL) {
        return NGX_ERROR;
    }

    if (ctx->saved) {
#if SUBS_DEBUG
        for (cl = ctx->saved; cl; cl = cl->next) {
            if (cl->buf) {
                ngx_log_debug3(NGX_LOG_DEBUG_HTTP, log, 0,
                        "subs in saved: %p , size:%uz, sync:%d",
                        cl->buf, ngx_buf_size(cl->buf), cl->buf->sync);
            }
        }
#endif
        ctx->line_in = duplicate_chains(ctx->saved, NULL, ctx->tpool);
        if (ctx->line_in == NULL) {
            return NGX_ERROR;
=======
#if SUBS_DEBUG
    if (ngx_buf_size(ctx->line_in) > 0) {
        ngx_log_debug2(NGX_LOG_DEBUG_HTTP, log, 0,
                "subs line in buffer: %p, size:%uz",
                ctx->line_in, ngx_buf_size(ctx->line_in));
    }
#endif

#if SUBS_DEBUG

    ngx_chain_t               *cl;

    for (cl = ctx->in; cl; cl = cl->next) {
        if (cl->buf) {
            ngx_log_debug4(NGX_LOG_DEBUG_HTTP, log, 0,
                    "subs in buffer: %p, size:%uz, "
                    "sync:%d, last_buf:%d", 
                    cl->buf, ngx_buf_size(cl->buf),
                    cl->buf->sync, cl->buf->last_buf);
>>>>>>> a913f751
        }
    }
#endif

    ctx->last_out = &ctx->out;
    ctx->out_buf  = NULL;

    return NGX_OK;
}


static ngx_int_t 
ngx_http_subs_body_filter_process_buffer(ngx_http_request_t *r, ngx_buf_t *b)
{
    u_char                    *p, *last, *linefeed;
    ngx_log_t                 *log;
    ngx_int_t                  len, rc; 
    ngx_http_subs_ctx_t       *ctx;
    ngx_http_subs_loc_conf_t  *slcf;

    log = r->connection->log;

    slcf = ngx_http_get_module_loc_conf(r, ngx_http_subs_filter_module);
    ctx = ngx_http_get_module_ctx(r, ngx_http_subs_filter_module);

    if (b == NULL) {
        return NGX_DECLINED;
    }

    p = b->pos;
    last = b->last;
    b->pos = b->last;

    if ((last - p) == 0 && ngx_buf_size(ctx->line_in) == 0){
        return NGX_OK;
    }

    if ((last - p) == 0 && ngx_buf_size(ctx->line_in) && ctx->last) {

        ngx_log_debug0(NGX_LOG_DEBUG_HTTP, log, 0, 
                       "Zero buffer, but this is the last buffer, "
                       "try to do substitution");

        rc = ngx_http_subs_match(r, ctx);
        if (rc < 0) {
            return NGX_ERROR;
        }

        return NGX_OK;
    }

    while (p < last) {

        linefeed = memchr(p, LF, last - p); 

        ngx_log_debug1(NGX_LOG_DEBUG_HTTP, log, 0, "find linefeed: %p",
                       linefeed);

        if (linefeed == NULL) {

            if (ctx->last) {
                linefeed = last - 1;
                ngx_log_debug0(NGX_LOG_DEBUG_HTTP, log, 0, 
                        "Not find linefeed, but this is the last buffer");
            }
        }

        if (linefeed) {

            len = linefeed - p + 1;

            ngx_log_debug2(NGX_LOG_DEBUG_HTTP, log, 0,
                           "create line: %p, len: %i", p, len);

            if (buffer_append_string(ctx->line_in, p, len, r->pool) == NULL) {
                return NGX_ERROR;
            }

            p += len;

            /*
             * Do the substitutions with the buffer from ctx->line_in
             * and output the chain buffers to ctx->out
             * */
            rc = ngx_http_subs_match(r, ctx);
            if (rc < 0) {
                return NGX_ERROR;
            }

        } else {

            /* Not find the linefeed in this chain, save the left data to line_in */
            if (buffer_append_string(ctx->line_in, p, last - p, r->pool) == NULL) {
                return NGX_ERROR;
            }

            break;
        }
    }

    return NGX_OK;
}


/* Do the substitutions by a line. */
static ngx_int_t  
ngx_http_subs_match(ngx_http_request_t *r, ngx_http_subs_ctx_t *ctx)
{
    ngx_buf_t   *src, *dst, *temp;
    ngx_log_t   *log;
    ngx_int_t    count, match_count;
    sub_pair_t  *pairs, *pair;
    ngx_uint_t   i;

    count = 0;
    match_count = 0;

    log = r->connection->log;

    src = ctx->line_in;
    dst = ctx->line_dst;

    pairs = (sub_pair_t *) ctx->sub_pairs->elts;
    for (i = 0; i < ctx->sub_pairs->nelts; i++) {

        pair = &pairs[i];

        if (!pair->dup_capture) {
            if (pair->sub.data == NULL) {
                if (ngx_http_script_run(r, &pair->sub, pair->sub_lengths->elts,
                                        0, pair->sub_values->elts) == NULL)
                {
                    goto failed;
                }
            }
        }
        else {
            pair->sub.data = NULL;
            pair->sub.len = 0;
        }

        /* exchange the src and dst buffer */
        if (dst->pos != dst->last) {

            temp = src;
            src = dst;
            dst = temp;

            ngx_buffer_init(dst); 
        }

        ngx_log_debug4(NGX_LOG_DEBUG_HTTP, log, 0,
                       "http subs filter start: match:%V, sub:%V, "
                       "regex:%i, dup_capture:%i",
                       &pair->match, &pair->sub, 
                       (pair->regex||pair->insensitive), pair->dup_capture);

#if SUBS_DEBUG
        ngx_str_t    line;

        line.data = src->pos;
        line.len = src->last - src->pos;
        ngx_log_debug1(NGX_LOG_DEBUG_HTTP, log, 0,
                       "current line in: \"%V\"", &line);
#endif

        if ((!pair->regex) 
             && ((ngx_uint_t)(src->last - src->pos) < pair->match.len)) {
            continue;
        }

        if (pair->once && pair->matched) {
            continue;
        }

        if (pair->sub.data == NULL && !pair->dup_capture) {

            if (ngx_http_script_run(r, &pair->sub, pair->sub_lengths->elts, 0,
                                    pair->sub_values->elts) == NULL)
            {
                goto failed;
            }
        }

        /* regex substitution */
        if (pair->regex || pair->insensitive) {
            count = ngx_http_subs_match_regex_substituion(r, pair, src, dst);
            if (count == NGX_ERROR) {
                goto failed;
            }
        }
        else {
            /* fixed string substituion */
            count = ngx_http_subs_match_fix_substituion(r, pair, src, dst);
            if (count == NGX_ERROR) {
                goto failed;
            }
        }

        /* no match. */
        if (count == 0){
            continue;
        }

        if (src->pos < src->last) {

            if (buffer_append_string(dst, src->pos, src->last - src->pos,
                                     r->pool) == NULL) {
                goto failed;
            }

            src->pos = src->last;
        }

        /* match */
        match_count += count;
    }

    /* no match last time */
    if (dst->pos == dst->last){
        dst = src;
    }

#if SUBS_DEBUG
    ngx_str_t    line;

    line.data = dst->pos;
    line.len = dst->last - dst->pos;

    ngx_log_debug1(NGX_LOG_DEBUG_HTTP, log, 0,
                   "current line out: \"%V\"", &line);
#endif

    if (ngx_http_subs_out_chain_append(r, ctx, dst) != NGX_OK) {
        goto failed;
    }

    ngx_buffer_init(ctx->line_in); 
    ngx_buffer_init(ctx->line_dst); 

    ngx_log_debug1(NGX_LOG_DEBUG_HTTP, log, 0, "match counts: %i", match_count);

    return match_count;

failed:

    ngx_log_error(NGX_LOG_ERR, log, 0,
            "[subs_filter]  ngx_http_subs_match error.");

    return -1;
}


static ngx_int_t 
ngx_http_subs_match_regex_substituion(ngx_http_request_t *r, sub_pair_t *pair,
                                      ngx_buf_t *b, ngx_buf_t *dst) 
{
    ngx_str_t  line;
    ngx_log_t *log;
    ngx_int_t  rc, count = 0;

    log = r->connection->log;

    if (pair->captures == NULL || pair->ncaptures == 0) {
        pair->ncaptures = (NGX_HTTP_MAX_CAPTURES + 1) * 3;
        pair->captures = ngx_palloc(r->pool, pair->ncaptures * sizeof(int));
        if (pair->captures == NULL) {
            return NGX_ERROR;
        }
    }

    while (b->pos < b->last) {

        if (pair->once && pair->matched) {
            break;
        }

        line.data = b->pos;
        line.len = b->last - b->pos;

        rc = ngx_regex_exec(pair->match_regex, &line, 
                            (int *) pair->captures, pair->ncaptures);

        if (rc == NGX_REGEX_NO_MATCHED) {
            break;
        }
        else if(rc < 0) {
            ngx_log_error(NGX_LOG_ALERT, log, 0,
                          ngx_regex_exec_n " failed: %d on \"%V\" using \"%V\"",
                          rc, &line, &pair->match);

            return NGX_ERROR;
        }
        else if (rc == 0) {
            ngx_log_error(NGX_LOG_ALERT, log, 0, ngx_regex_exec_n 
                          " failed: ovector only has room for %d substrings",
                          (pair->ncaptures/3) - 1);
            return NGX_ERROR;
        }

        pair->matched++;
        count++;

        ngx_log_debug3(NGX_LOG_DEBUG_HTTP, log, 0, 
                       "regex match:%d, start:%d, end:%d ", 
                       rc, pair->captures[0], pair->captures[1]);

        if (pair->dup_capture) {
            r->captures = pair->captures;
            r->ncaptures = pair->ncaptures;
            r->captures_data = line.data;

            if (ngx_http_script_run(r, &pair->sub, pair->sub_lengths->elts, 0, 
                                    pair->sub_values->elts) == NULL)
            {
                ngx_log_error(NGX_LOG_ALERT, log, 0,
                              "[subs_filter] ngx_http_script_run error.");
                return NGX_ERROR;
            }
        }

        if (buffer_append_string(dst, b->pos, pair->captures[0],
                                 r->pool) == NULL) {
            return NGX_ERROR;
        }

        if (buffer_append_string(dst, pair->sub.data, pair->sub.len,
                                 r->pool) == NULL) {
            return NGX_ERROR;
        }

        b->pos =  b->pos + pair->captures[1];
    }

    return count;
}


/*
 * Thanks to Laurent Ghigonis
 * Taken from FreeBSD
 * Find the first occurrence of the byte string s in byte string l.
 */
static void *
subs_memmem(const void *l, size_t l_len, const void *s, size_t s_len)
{
    register char *cur, *last;
    const char *cl = (const char *)l;
    const char *cs = (const char *)s;

    /* we need something to compare */
    if (l_len == 0 || s_len == 0) {
        return NULL;
    }

    /* "s" must be smaller or equal to "l" */
    if (l_len < s_len) {
        return NULL;
    }

    /* special case where s_len == 1 */
    if (s_len == 1) {
        return memchr(l, (int)*cs, l_len);
    }

    /* the last position where its possible to find "s" in "l" */
    last = (char *)cl + l_len - s_len;

    for (cur = (char *)cl; cur <= last; cur++) {
        if (cur[0] == cs[0] && memcmp(cur, cs, s_len) == 0) {
            return cur;
        }
    }

    return NULL;
}
        

static ngx_int_t
ngx_http_subs_match_fix_substituion(ngx_http_request_t *r,
    sub_pair_t *pair, ngx_buf_t *b, ngx_buf_t *dst)
{
    u_char      *sub_start;
    ngx_int_t    count = 0;

    while(b->pos < b->last) {
        if (pair->once && pair->matched) {
            break;
        }

        sub_start = subs_memmem(b->pos, b->last - b->pos, 
                                pair->match.data, pair->match.len);
        if (sub_start == NULL) {
            break;
        }

        pair->matched++;
        count++;

        if (buffer_append_string(dst, b->pos, sub_start - b->pos,
                                 r->pool) == NULL) {
            return NGX_ERROR;
        }

        if (buffer_append_string(dst, pair->sub.data, pair->sub.len,
                                 r->pool) == NULL) {
            return NGX_ERROR;
        }

        ngx_log_debug1(NGX_LOG_DEBUG_HTTP, r->connection->log, 0, 
                       "fixed string match: %p", sub_start);

        b->pos = sub_start + pair->match.len;
       
        if ((ngx_uint_t)(b->last - b->pos) < pair->match.len)
            break;
    }

    return count;
}


ngx_buf_t * 
buffer_append_string(ngx_buf_t *b, u_char *s, size_t len, ngx_pool_t *pool)
{
    u_char     *p;
    ngx_uint_t capacity, size;

    if (len > (size_t) (b->end - b->last)) {

        size = b->last - b->pos;

        capacity = b->end - b->start;
        capacity <<= 2;

        if (capacity < (size + len)) {
            capacity = size + len;
        }

        p = ngx_palloc(pool, capacity);
        if (p == NULL) {
            return NULL;
        }

        b->start = b->pos = p;
        b->end = p + capacity;

        b->last = ngx_copy(p, b->pos, size);
    }

    b->last = ngx_copy(b->last, s, len);

    return b;
}


static ngx_int_t  
ngx_http_subs_out_chain_append(ngx_http_request_t *r,
    ngx_http_subs_ctx_t *ctx, ngx_buf_t *b)
{
    size_t       len, capcity;

    if (b == NULL || ngx_buf_size(b) == 0) {
        return NGX_OK;
    }

    if (ctx->out_buf == NULL) {
       if (ngx_http_subs_get_chain_buf(r, ctx) != NGX_OK) {
           return NGX_ERROR;
       }
    }

    while (1) {

        len = ngx_buf_size(b);
        if (len == 0) {
            break;
        }

        capcity = ctx->out_buf->end - ctx->out_buf->last;

        if (len <= capcity) {
            ctx->out_buf->last = ngx_copy(ctx->out_buf->last, b->pos, len);
            b->pos += len;
            break;
        }
        else {
            ctx->out_buf->last = ngx_copy(ctx->out_buf->last,
                                          b->pos, capcity);
        }

        b->pos += capcity;

        /* get more buffer */
        if (ngx_http_subs_get_chain_buf(r, ctx) != NGX_OK) {
            return NGX_ERROR;
        }
    }

    return NGX_OK;
}


static ngx_int_t
ngx_http_subs_get_chain_buf(ngx_http_request_t *r,
    ngx_http_subs_ctx_t *ctx)
{
    ngx_chain_t               *temp;
    ngx_http_subs_loc_conf_t  *slcf;

    slcf = ngx_http_get_module_loc_conf(r, ngx_http_subs_filter_module);

    if (ctx->free) {
        temp = ctx->free;
        ctx->free = ctx->free->next;

    } else {
        temp = ngx_alloc_chain_link(r->pool);
        if (temp == NULL) {
            return NGX_ERROR;
        }

        temp->buf = ngx_create_temp_buf(r->pool, slcf->bufs.size);
        if (temp->buf == NULL) {
            return NGX_ERROR;
        }

        temp->buf->tag = (ngx_buf_tag_t) &ngx_http_subs_filter_module;
        temp->buf->recycled = 1;

        /* TODO: limit the buffer number */
        ctx->bufs++;
    }

    temp->next = NULL;

    ctx->out_buf = temp->buf;
    *ctx->last_out = temp;
    ctx->last_out = &temp->next;

    return NGX_OK;
}


static void 
ngx_http_subs_body_filter_clean_context(ngx_http_request_t *r,
                                        ngx_http_subs_ctx_t *ctx)
{
    ctx->in = NULL;
    ctx->last_out = NULL;
    ctx->out_buf = NULL;
}


static ngx_int_t
ngx_http_subs_output(ngx_http_request_t *r, ngx_http_subs_ctx_t *ctx,
                     ngx_chain_t *in)
{
    ngx_int_t     rc;

#if SUBS_DEBUG
    ngx_buf_t    *b;
    ngx_chain_t  *cl;

    for (cl = ctx->out; cl; cl = cl->next) {

        b = cl->buf;

        ngx_log_debug4(NGX_LOG_DEBUG_HTTP, r->connection->log, 0,
                       "subs out buffer: %p, size:%uz, sync:%d, last_buf:%d",
                       b, ngx_buf_size(b), b->sync, b->last_buf);
    }
#endif

    /* ctx->out may not output all the data */
    rc = ngx_http_next_body_filter(r, ctx->out);
    if (rc == NGX_ERROR) {
        return NGX_ERROR;
    }

#if SUBS_DEBUG
    for (cl = ctx->out; cl; cl = cl->next) {
        ngx_log_debug2(NGX_LOG_DEBUG_HTTP, r->connection->log, 0,
                       "subs out end: %p %uz", cl->buf, ngx_buf_size(cl->buf));
    }
#endif

    ngx_chain_update_chains(r->pool, &ctx->free, &ctx->busy, &ctx->out,
                            (ngx_buf_tag_t) &ngx_http_subs_filter_module);

    return rc;
}


static char * 
ngx_http_subs_filter( ngx_conf_t *cf, ngx_command_t *cmd, void *conf)
{
    ngx_int_t                   n;
    ngx_uint_t                  i;
    ngx_str_t                  *value;
    ngx_str_t                  *option;
    sub_pair_t                 *pair;
    ngx_http_subs_loc_conf_t   *slcf = conf;
    ngx_http_script_compile_t   sc;


    value = cf->args->elts;

    if (slcf->sub_pairs == NULL) {
        slcf->sub_pairs = ngx_array_create(cf->pool, 4, sizeof(sub_pair_t));
        if (slcf->sub_pairs == NULL) {
            return NGX_CONF_ERROR;
        }
    }

    pair = ngx_array_push(slcf->sub_pairs);
    if (pair == NULL) {
        return NGX_CONF_ERROR;
    }
    ngx_memzero(pair, sizeof(sub_pair_t));

    pair->match = value[1];

    n = ngx_http_script_variables_count(&value[2]);
    if (n != 0) {
        ngx_memzero(&sc, sizeof(ngx_http_script_compile_t));

        sc.cf = cf;
        sc.source = &value[2];
        sc.lengths = &pair->sub_lengths;
        sc.values = &pair->sub_values;
        sc.variables = n;
        sc.complete_lengths = 1;
        sc.complete_values = 1;

        if (ngx_http_script_compile(&sc) != NGX_OK) {
            return NGX_CONF_ERROR;
        }

        /* Dirty hacked, if it has capture variables */
        if (sc.captures_mask) {
            pair->dup_capture = 1;
        }
    }
    else {
        pair->sub = value[2];
    }

    if (cf->args->nelts > 3) {
        option = &value[3];
        for(i = 0; i < option->len; i++) {
            switch (option->data[i]){
            case 'i':
                pair->insensitive = 1;
                break;
            case 'o':
                pair->once = 1;
                break;
            case 'r':
                pair->regex = 1;
                break;
            case 'g':
            default:
                continue;
            }
        }
    }

    if (pair->regex || pair->insensitive) {
        if (ngx_http_subs_filter_regex_compile(pair, &sc, cf) == NGX_ERROR) {
            return NGX_CONF_ERROR;
        }
    }

    return NGX_CONF_OK;
}


static ngx_int_t 
ngx_http_subs_filter_regex_compile(sub_pair_t *pair,
                                   ngx_http_script_compile_t *sc,
                                   ngx_conf_t *cf)
{
    ngx_int_t                   n, options;
    ngx_uint_t                  mask;
    ngx_str_t                  *value;

    value = cf->args->elts;

    /* Caseless match can only be implemented in regex. */
#if (NGX_PCRE)
    ngx_str_t         err;
    u_char            errstr[NGX_MAX_CONF_ERRSTR];

    err.len = NGX_MAX_CONF_ERRSTR;
    err.data = errstr;

    options = (pair->insensitive ? NGX_REGEX_CASELESS : 0);

    /* make nginx-0.8.25+ happy */
#if defined(nginx_version) && nginx_version >= 8025
    ngx_regex_compile_t   rc;

    rc.pattern = pair->match;
    rc.pool = cf->pool;
    rc.err = err; 
    rc.options = options;

    if (ngx_regex_compile(&rc) != NGX_OK) {
        ngx_conf_log_error(NGX_LOG_EMERG, cf, 0, "%V", &rc.err);
        return NGX_ERROR;
    }

    pair->match_regex = rc.regex;

#else
    pair->match_regex = ngx_regex_compile(&pair->match, options,
                                          cf->pool, &err);
#endif

    if (pair->match_regex == NULL) {
        ngx_conf_log_error(NGX_LOG_EMERG, cf, 0, "%V", &err);
        return NGX_ERROR;
    }

    n = ngx_http_subs_regex_capture_count(pair->match_regex);

    if (pair->dup_capture) {
        mask = ((1 << (n + 1)) - 1);
        if ( mask < sc->captures_mask ) {
            ngx_conf_log_error(NGX_LOG_EMERG, cf, 0,
                               "You want to capture too many regex substrings, "
                               "more than %d in \"%V\"",
                               n, &value[2]);

            return NGX_ERROR;
        }
    }
#else
    ngx_conf_log_error(NGX_LOG_EMERG, cf, 0,
            "the using of the regex \"%V\" requires PCRE library",
            &pair->match);

    return NGX_ERROR;
#endif

    return NGX_OK;
}


static ngx_int_t
ngx_http_subs_regex_capture_count(ngx_regex_t *re)
{
    int rc, n;

    n = 0;

#if defined(nginx_version) && nginx_version >= 1003001
    rc = pcre_fullinfo(re->code, NULL, PCRE_INFO_CAPTURECOUNT, &n);
#elif defined(nginx_version) && nginx_version >= 1001012
    rc = pcre_fullinfo(re->pcre, NULL, PCRE_INFO_CAPTURECOUNT, &n);
#else
    rc = pcre_fullinfo(re, NULL, PCRE_INFO_CAPTURECOUNT, &n);
#endif

    if (rc < 0) {
        return (ngx_int_t) rc;
    }

    return (ngx_int_t) n;
}


static void *
ngx_http_subs_create_conf(ngx_conf_t *cf)
{
    ngx_http_subs_loc_conf_t  *slcf;

    slcf = ngx_pcalloc(cf->pool, sizeof(ngx_http_subs_loc_conf_t));
    if (slcf == NULL) {
        return NGX_CONF_ERROR;
    }

    /*
     * set by ngx_pcalloc():
     *
     *     conf->sub_pairs = NULL;
     *     conf->types = {NULL, 0};
     *     conf->types_keys = NULL;
     *     conf->bufs.num = 0;
     */

    return slcf;
}


static char * 
ngx_http_subs_merge_conf(ngx_conf_t *cf, void *parent, void *child)
{
    ngx_http_subs_loc_conf_t *prev = parent;
    ngx_http_subs_loc_conf_t *conf = child;

    if (conf->sub_pairs == NULL) {
        if (prev->sub_pairs == NULL) {
            conf->sub_pairs = ngx_array_create(cf->pool, 4, sizeof(sub_pair_t));
            if (conf->sub_pairs == NULL) {
                return NGX_CONF_ERROR;
            }
        } else {
            conf->sub_pairs = prev->sub_pairs;
        }
    }

    if (ngx_http_merge_types(cf, &conf->types_keys, &conf->types,
                             &prev->types_keys, &prev->types,
                             ngx_http_html_default_types)
        != NGX_OK)
    {
        return NGX_CONF_ERROR;
    }

    ngx_conf_merge_bufs_value(conf->bufs, prev->bufs,
                              (128 * 1024) / ngx_pagesize, ngx_pagesize);

    return NGX_CONF_OK;
}


static ngx_int_t
ngx_http_subs_filter_init(ngx_conf_t *cf)
{
    ngx_http_next_header_filter = ngx_http_top_header_filter;
    ngx_http_top_header_filter = ngx_http_subs_header_filter;

    ngx_http_next_body_filter = ngx_http_top_body_filter;
    ngx_http_top_body_filter = ngx_http_subs_body_filter;

    return NGX_OK;
}<|MERGE_RESOLUTION|>--- conflicted
+++ resolved
@@ -407,56 +407,6 @@
         }
     }
 
-<<<<<<< HEAD
-    pool_size = 0;
-    for (cl = ctx->in; cl; cl = cl->next) {
-        if (cl->buf) {
-            pool_size += ngx_buf_size(cl->buf);
-            ngx_log_debug4(NGX_LOG_DEBUG_HTTP, log, 0,
-                    "subs in buffer: %p, size:%uz, "
-                    "sync:%d, last_buf:%d", 
-                    cl->buf, ngx_buf_size(cl->buf),
-                    cl->buf->sync, cl->buf->last_buf);
-        }
-    }
-
-
-    pool_size = ngx_align(pool_size, ngx_pagesize) + ngx_pagesize;
-
-    /*
-     * tpool only exists in body filter. It's used
-     * for the chain of 'ctx->line_in's temporary memory
-     * allocation
-     * */
-    ctx->tpool = ngx_create_pool(pool_size, log);
-    if (ctx->tpool == NULL) {
-        return NGX_ERROR;
-    }
-
-    ctx->line_src = ngx_create_temp_buf(ctx->tpool, 1024);
-    if (ctx->line_src == NULL) {
-        return NGX_ERROR;
-    }
-
-    ctx->line_dst = ngx_create_temp_buf(ctx->tpool, 1024);
-    if (ctx->line_dst == NULL) {
-        return NGX_ERROR;
-    }
-
-    if (ctx->saved) {
-#if SUBS_DEBUG
-        for (cl = ctx->saved; cl; cl = cl->next) {
-            if (cl->buf) {
-                ngx_log_debug3(NGX_LOG_DEBUG_HTTP, log, 0,
-                        "subs in saved: %p , size:%uz, sync:%d",
-                        cl->buf, ngx_buf_size(cl->buf), cl->buf->sync);
-            }
-        }
-#endif
-        ctx->line_in = duplicate_chains(ctx->saved, NULL, ctx->tpool);
-        if (ctx->line_in == NULL) {
-            return NGX_ERROR;
-=======
 #if SUBS_DEBUG
     if (ngx_buf_size(ctx->line_in) > 0) {
         ngx_log_debug2(NGX_LOG_DEBUG_HTTP, log, 0,
@@ -476,7 +426,6 @@
                     "sync:%d, last_buf:%d", 
                     cl->buf, ngx_buf_size(cl->buf),
                     cl->buf->sync, cl->buf->last_buf);
->>>>>>> a913f751
         }
     }
 #endif
